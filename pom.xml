<project xmlns="http://maven.apache.org/POM/4.0.0" xmlns:xsi="http://www.w3.org/2001/XMLSchema-instance" xsi:schemaLocation="http://maven.apache.org/POM/4.0.0 http://maven.apache.org/xsd/maven-4.0.0.xsd">
    <modelVersion>4.0.0</modelVersion>

    <groupId>org.json</groupId>
    <artifactId>json</artifactId>
    <version>20230618</version>
    <packaging>bundle</packaging>

    <name>JSON in Java</name>
    <description>
        JSON is a light-weight, language independent, data interchange format.
        See http://www.JSON.org/

        The files in this package implement JSON encoders/decoders in Java.
        It also includes the capability to convert between JSON and XML, HTTP
        headers, Cookies, and CDL.

        This is a reference implementation. There is a large number of JSON packages
        in Java. Perhaps someday the Java community will standardize on one. Until
        then, choose carefully.
    </description>
    <url>https://github.com/douglascrockford/JSON-java</url>

    <parent>
        <groupId>org.sonatype.oss</groupId>
        <artifactId>oss-parent</artifactId>
        <version>9</version>
    </parent>

    <scm>
        <url>https://github.com/douglascrockford/JSON-java.git</url>
        <connection>scm:git:git://github.com/douglascrockford/JSON-java.git</connection>
        <developerConnection>scm:git:git@github.com:douglascrockford/JSON-java.git</developerConnection>
    </scm>

    <licenses>
        <license>
            <name>Public Domain</name>
            <url>https://github.com/stleary/JSON-java/blob/master/LICENSE</url>
            <distribution>repo</distribution>
        </license>
    </licenses>

    <developers>
        <developer>
            <name>Douglas Crockford</name>
            <email>douglas@crockford.com</email>
        </developer>
    </developers>

    <properties>
        <project.build.sourceEncoding>UTF-8</project.build.sourceEncoding>
    </properties>


    <dependencies>
        <dependency>
            <groupId>junit</groupId>
            <artifactId>junit</artifactId>
            <version>4.13.1</version>
            <scope>test</scope>
        </dependency>
        <dependency>
            <groupId>com.jayway.jsonpath</groupId>
            <artifactId>json-path</artifactId>
            <version>2.1.0</version>
            <scope>test</scope>
        </dependency>
        <dependency>
            <groupId>org.mockito</groupId>
            <artifactId>mockito-core</artifactId>
            <version>4.2.0</version>
            <scope>test</scope>
        </dependency>
    </dependencies>

    <build>
        <plugins>
            <plugin>
                <groupId>org.apache.felix</groupId>
                <artifactId>maven-bundle-plugin</artifactId>
                <version>5.1.9</version>
                <extensions>true</extensions>
                <configuration>
                    <instructions>
                        <Export-Package>
                            org.json
                        </Export-Package>
                        <Bundle-SymbolicName>${project.artifactId}</Bundle-SymbolicName>
                    </instructions>
                </configuration>
            </plugin>
            <plugin>
                <groupId>org.apache.maven.plugins</groupId>
                <artifactId>maven-compiler-plugin</artifactId>
                <version>3.11.0</version>
                <configuration>
                    <source>1.8</source>
                    <target>1.8</target>
                </configuration>
            </plugin>
            <plugin>
                <groupId>org.apache.maven.plugins</groupId>
                <artifactId>maven-source-plugin</artifactId>
                <version>3.3.0</version>
                <executions>
                    <execution>
                        <id>attach-sources</id>
                        <goals>
                            <goal>jar-no-fork</goal>
                        </goals>
                    </execution>
                </executions>
            </plugin>
            <plugin>
                <groupId>org.apache.maven.plugins</groupId>
                <artifactId>maven-javadoc-plugin</artifactId>
                <version>3.5.0</version>
                <executions>
                    <execution>
                        <id>attach-javadocs</id>
                        <goals>
                            <goal>jar</goal>
                        </goals>
                        <configuration>
                            <additionalparam>-Xdoclint:none</additionalparam>
                        </configuration>
                    </execution>
                </executions>
            </plugin>
            <plugin>
                <groupId>org.apache.maven.plugins</groupId>
                <artifactId>maven-gpg-plugin</artifactId>
                <version>1.6</version>
                <executions>
                    <execution>
                        <id>sign-artifacts</id>
                        <phase>verify</phase>
                        <goals>
                            <goal>sign</goal>
                        </goals>
                        <configuration>
                            <gpgArguments>
                                <arg>--pinentry-mode</arg>
                                <arg>loopback</arg>
                            </gpgArguments>
                        </configuration>
                    </execution>
                </executions>
            </plugin>
            <plugin>
                <groupId>org.sonatype.plugins</groupId>
                <artifactId>nexus-staging-maven-plugin</artifactId>
                <version>1.6.3</version>
                <extensions>true</extensions>
                <configuration>
                    <serverId>ossrh</serverId>
                    <nexusUrl>https://oss.sonatype.org/</nexusUrl>
                    <autoReleaseAfterClose>false</autoReleaseAfterClose>
                </configuration>
            </plugin>
            <plugin>
                <groupId>org.moditect</groupId>
                <artifactId>moditect-maven-plugin</artifactId>
                <version>1.0.0.Final</version>
                <executions>
                    <execution>
                        <id>add-module-infos</id>
                        <phase>package</phase>
                        <goals>
                            <goal>add-module-info</goal>
                        </goals>
                        <configuration>
                            <jvmVersion>9</jvmVersion>
                            <module>
                                <moduleInfo>
                                    <name>org.json</name>
                                    <exports>
                                        org.json;
                                    </exports>
                                </moduleInfo>
                            </module>
                        </configuration>
                    </execution>
                </executions>
            </plugin>
            <plugin>
                <groupId>org.apache.maven.plugins</groupId>
                <artifactId>maven-jar-plugin</artifactId>
<<<<<<< HEAD
                <version>3.3.0</version>
                <configuration>
                    <archive>
                        <manifestEntries>
                            <Automatic-Module-Name>org.json</Automatic-Module-Name>
                        </manifestEntries>
                    </archive>
                </configuration>
=======
                <version>3.2.0</version>
>>>>>>> a309931d
            </plugin>
        </plugins>
    </build>
</project><|MERGE_RESOLUTION|>--- conflicted
+++ resolved
@@ -187,18 +187,7 @@
             <plugin>
                 <groupId>org.apache.maven.plugins</groupId>
                 <artifactId>maven-jar-plugin</artifactId>
-<<<<<<< HEAD
                 <version>3.3.0</version>
-                <configuration>
-                    <archive>
-                        <manifestEntries>
-                            <Automatic-Module-Name>org.json</Automatic-Module-Name>
-                        </manifestEntries>
-                    </archive>
-                </configuration>
-=======
-                <version>3.2.0</version>
->>>>>>> a309931d
             </plugin>
         </plugins>
     </build>
